from vivarium.controllers import converters
from vivarium.controllers.config import AgentConfig, ObjectConfig, config_to_stype, Config
from vivarium.controllers.simulator_controller import SimulatorController
from vivarium.simulator.sim_computation import EntityType, StateType
from vivarium.simulator.grpc_server.simulator_client import SimulatorGRPCClient

import param
import numpy as np
from contextlib import contextmanager

import logging

logging.basicConfig(level=logging.INFO)
lg = logging.getLogger(__name__)

class PanelConfig(Config):
    pass


class PanelEntityConfig(PanelConfig):
    visible = param.Boolean(True)


class PanelAgentConfig(PanelEntityConfig):
    visible_wheels = param.Boolean(False)
    visible_proxs = param.Boolean(False)


class PanelObjectConfig(PanelEntityConfig):
    pass


class PanelSimulatorConfig(Config):
    pass


panel_config_to_stype = {PanelSimulatorConfig: StateType.SIMULATOR, PanelAgentConfig: StateType.AGENT,
                         PanelObjectConfig: StateType.OBJECT}
stype_to_panel_config = {stype: config_class for config_class, stype in panel_config_to_stype.items()}


class Selected(param.Parameterized):
    selection = param.ListSelector([0], objects=[0])

    def selection_nve_idx(self, nve_idx):
        return nve_idx[np.array(self.selection)].tolist()


class PanelController(SimulatorController):

    def __init__(self, **params):
        self._selected_configs_watchers = None
        self._selected_panel_configs_watchers = None
        self.selected_entities = {EntityType.AGENT: Selected(), EntityType.OBJECT: Selected()}
        self.selected_configs = {EntityType.AGENT: AgentConfig(), EntityType.OBJECT: ObjectConfig()}
        super().__init__(**params)
        self.panel_configs = {stype: [stype_to_panel_config[stype]() for _ in range(len(configs))]
                              for stype, configs in self.configs.items()}
        self.selected_panel_configs = {EntityType.AGENT: PanelAgentConfig(), EntityType.OBJECT: PanelObjectConfig()}

        self.update_entity_list()
        for etype, selected in self.selected_entities.items():
            selected.param.watch(self.pull_selected_configs, ['selection'], onlychanged=True, precedence=1)
            selected.param.watch(self.pull_selected_panel_configs, ['selection'], onlychanged=True)

    def watch_selected_configs(self):
        watchers = {etype: config.param.watch(self.push_selected_to_config_list, config.param_names(), onlychanged=True)
                    for etype, config in self.selected_configs.items()}
        return watchers

    def watch_selected_panel_configs(self):
        watchers = {etype: config.param.watch(self.push_selected_to_config_list, config.param_names(), onlychanged=True)
                    for etype, config in self.selected_panel_configs.items()}
        return watchers

    @contextmanager
    def dont_push_selected_configs(self):
        if self._selected_configs_watchers is not None:
            for etype, config in self.selected_configs.items():
                config.param.unwatch(self._selected_configs_watchers[etype])
        try:
            yield
        finally:
            self._selected_configs_watchers = self.watch_selected_configs()

    @contextmanager
    def dont_push_selected_panel_configs(self):
        if self._selected_panel_configs_watchers is not None:
            for etype, config in self.selected_panel_configs.items():
                config.param.unwatch(self._selected_panel_configs_watchers[etype])
        try:
            yield
        finally:
            self._selected_panel_configs_watchers = self.watch_selected_panel_configs()

    def update_entity_list(self, *events):
        state = self.state
        for etype, selected in self.selected_entities.items():
            selected.param.selection.objects = state.entity_idx(etype).tolist()

    def pull_selected_configs(self, *events):
        state = self.state
        config_dict = {etype.to_state_type(): [config] for etype, config in self.selected_configs.items()}
        with self.dont_push_selected_configs():
            # Todo: check if for loop below is still required
            for etype, selected in self.selected_entities.items():
                config_dict[etype.to_state_type()][0].idx = int(state.nve_idx(etype.to_state_type(), selected.selection[0]))
            converters.set_configs_from_state(state, config_dict)
        return state

    def pull_selected_panel_configs(self, *events):
        with self.dont_push_selected_panel_configs():
            for etype, panel_config in self.selected_panel_configs.items():
                panel_config.param.update(**self.panel_configs[etype.to_state_type()][self.selected_entities[etype].selection[0]].to_dict())

    def pull_all_data(self):
        self.pull_selected_configs()
        self.pull_configs({StateType.SIMULATOR: self.configs[StateType.SIMULATOR]})

<<<<<<< HEAD
    def push_selected_to_state(self, *events):
        lg.info('push_selected_to_state %d', len(events))
=======
    def push_selected_to_config_list(self, *events):
        print('push_selected_to_config_list', len(events))
>>>>>>> 837c5c16
        for e in events:
            if isinstance(e.obj, PanelEntityConfig):
                stype = panel_config_to_stype[type(e.obj)]
            else:
                stype = config_to_stype[type(e.obj)]
            selected_entities = self.selected_entities[stype.to_entity_type()].selection
            for idx in selected_entities:
                if isinstance(e.obj, PanelEntityConfig):
                    setattr(self.panel_configs[stype][idx], e.name, e.new)
                else:
                    setattr(self.configs[stype][idx], e.name, e.new)


if __name__ == '__main__':
    simulator = PanelController(client=SimulatorGRPCClient())
    lg.info('Done')
    <|MERGE_RESOLUTION|>--- conflicted
+++ resolved
@@ -117,13 +117,8 @@
         self.pull_selected_configs()
         self.pull_configs({StateType.SIMULATOR: self.configs[StateType.SIMULATOR]})
 
-<<<<<<< HEAD
-    def push_selected_to_state(self, *events):
-        lg.info('push_selected_to_state %d', len(events))
-=======
     def push_selected_to_config_list(self, *events):
-        print('push_selected_to_config_list', len(events))
->>>>>>> 837c5c16
+        lg.info('push_selected_to_config_list %d', len(events))
         for e in events:
             if isinstance(e.obj, PanelEntityConfig):
                 stype = panel_config_to_stype[type(e.obj)]
