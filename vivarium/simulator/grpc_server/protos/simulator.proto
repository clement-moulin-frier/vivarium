--- conflicted
+++ resolved
@@ -89,20 +89,13 @@
   NDArray behavior = 4;
   NDArray wheel_diameter = 5;
   NDArray speed_mul = 6;
-<<<<<<< HEAD
-  NDArray theta_mul = 7;
-  NDArray proxs_dist_max = 8;
-  NDArray proxs_cos_min = 9;
-  NDArray color = 10;
-  NDArray neighbor_map_dist = 11;
-  NDArray neighbor_map_theta = 12;
-=======
   NDArray max_speed = 7;
   NDArray theta_mul = 8;
   NDArray proxs_dist_max = 9;
   NDArray proxs_cos_min = 10;
   NDArray color = 11;
->>>>>>> 45fbdbff
+  NDArray neighbor_map_dist = 12;
+  NDArray neighbor_map_theta = 13;
 }
 
 message ObjectState {
