--- conflicted
+++ resolved
@@ -4,22 +4,14 @@
 import jax.numpy as jnp
 
 from jax import ops, vmap, lax
-<<<<<<< HEAD
-from jax_md import space, util, rigid_body, simulate, energy, quantity
-=======
 from jax_md import space, rigid_body, util, simulate, energy, quantity
 from jax_md.dataclasses import dataclass
->>>>>>> d0a77eb7
 f32 = util.f32
 
 
-<<<<<<< HEAD
 # Only work on 2D environments atm 
 SPACE_NDIMS = 2
 
-# TODO : Add documentation to functions below  
-
-=======
 
 class EntityType(Enum):
     AGENT = 0
@@ -27,7 +19,6 @@
 
     def to_state_type(self):
         return StateType(self.value)
-
 
 class StateType(Enum):
     AGENT = 0
@@ -40,6 +31,7 @@
     def to_entity_type(self):
         assert self.is_entity()
         return EntityType(self.value)
+
 
 
 @dataclass
@@ -53,7 +45,6 @@
     @property
     def velocity(self) -> util.Array:
         return self.momentum / self.mass
-
 
 @dataclass
 class AgentState:
@@ -74,7 +65,6 @@
     nve_idx: util.Array  # idx in NVEState
     color: util.Array
 
-
 @dataclass
 class SimulatorState:
     idx: util.Array
@@ -87,20 +77,17 @@
     neighbor_radius: util.Array
     to_jit: util.Array
     use_fori_loop: util.Array
-    collision_alpha: util.Array
-    collision_eps: util.Array
 
     @staticmethod
     def get_type(attr):
         if attr in ['idx', 'n_agents', 'n_objects', 'num_steps_lax']:
             return int
-        elif attr in ['box_size', 'dt', 'freq', 'neighbor_radius', 'collision_alpha', 'collision_eps']:
+        elif attr in ['box_size', 'dt', 'freq', 'neighbor_radius']:
             return float
         elif attr in ['to_jit', 'use_fori_loop']:
             return bool
         else:
             raise ValueError()
-
 
 @dataclass
 class State:
@@ -122,7 +109,7 @@
 
         return res
 
-    # TODO : Should we keep this function because it is duplicated below ? 
+    # Should we keep this function because it is duplicated below ? 
     # def nve_idx(self, etype):
     #     cond = self.e_cond(etype)
     #     return compress(range(len(cond)), cond)  # https://stackoverflow.com/questions/21448225/getting-indices-of-true-values-in-a-boolean-list
@@ -149,8 +136,7 @@
                 return value[self.e_cond(e_type)]
         return wrapper
 
-@vmap
->>>>>>> d0a77eb7
+
 def normal(theta):
     return jnp.array([jnp.cos(theta), jnp.sin(theta)])
 
