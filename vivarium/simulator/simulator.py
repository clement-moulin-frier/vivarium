import time
import threading
import math
import logging

from functools import partial
from contextlib import contextmanager

import jax
import jax.numpy as jnp
import numpy as np

from jax import jit
from jax import lax
from jax_md import space, partition, dataclasses

from vivarium.simulator.sim_computation import dynamics_rigid
from vivarium.simulator.sim_computation import EntityType, StateType, SimulatorState
from vivarium.controllers import converters
from vivarium.controllers.config import AgentConfig, ObjectConfig, SimulatorConfig
from vivarium.simulator import behaviors

lg = logging.getLogger(__name__)


class Simulator:
    def __init__(self, state, behavior_bank, dynamics_fn):

        self.state = state
        self.behavior_bank = behavior_bank
        self.dynamics_fn = dynamics_fn

        # FIXME: explicitely copy the attributes of simulator_state (prevents linting errors and easier to understand which element is an attriute of the class)
        all_attrs = [f.name for f in dataclasses.fields(SimulatorState)]
        for attr in all_attrs:
            self.update_attr(attr, SimulatorState.get_type(attr))

        self._is_started = False
        self._to_stop = False
        self.key = jax.random.PRNGKey(0)

        # FIXME: Define which attributes are affected but these functions
        self.update_space(self.box_size)
        self.update_function_update()
        self.init_state(state)
        self.update_neighbor_fn(self.box_size, self.neighbor_radius)
        self.allocate_neighbors()
        # Could maybe find another name : advance simulation ? ... Not that important at the moment
        self.simulation_loop = self.select_simulation_loop_type()


    def classic_simulation_loop(self, state, neighbors, num_iterations):
        """Update the state and the neighbors on a few iterations with a classic python loop

        :param state: current_state of the simulation
        :param neighbors: array of neighbors for simulation entities
        :return: state, neighbors
        """
        for i in range(0, num_iterations):
            state, neighbors = self.update_fn(i, (state, neighbors))
        return state, neighbors
    
    def lax_simulation_loop(self, state, neighbors, num_iterations):
        """Update the state and the neighbors on a few iterations with lax loop

        :param state: current_state of the simulation
        :param neighbors: array of neighbors for simulation entities
        :return: state, neighbors
        """
        state, neighbors = lax.fori_loop(0, num_iterations, self.update_fn, (state, neighbors))
        return state, neighbors 

    def select_simulation_loop_type(self):
        """Choose wether to use a lax or a classic simulation loop in function step

        :return: appropriate simulation loop
        """
        if self.state.simulator_state.use_fori_loop:
            return self.lax_simulation_loop
        else:
            return self.classic_simulation_loop
    
    def step(self, state, neighbors):
        """Do a step in the simulation by applying the update function a few iterations on the state and the neighbors

        :param state: current simulation state 
        :param neighbors: current simulation neighbors array 
        :return: updated state and neighbors
        """
        # Create a copy of the current state in case of neighbor buffer overflow
        current_state = state
        # TODO : find a more explicit name than num_steps_lax and modify it in all the pipeline
        new_state, neighbors = self.simulation_loop(state=current_state, neighbors=neighbors, num_iterations=self.num_steps_lax)

        # If the neighbor list can't fit in the allocation, rebuild it but bigger.
        if neighbors.did_buffer_overflow:
            lg.warning('REBUILDING NEIGHBORS ARRAY')
            neighbors = self.allocate_neighbors(current_state.nve_state.position.center)
            # Because there was an error, we need to re-run this simulation loop from the copy of the current_state we created
            new_state, neighbors = self.simulation_loop(state=current_state, neighbors=neighbors, num_iterations=self.num_steps_lax)
            # Check that neighbors array is now ok but should be the case (allocate neighbors tries to compute a new list that is large enough according to the simulation state)
            assert not neighbors.did_buffer_overflow

        return new_state, neighbors

    def run(self, threaded=False, num_steps=math.inf):
        """Run the simulator for the desired number of timesteps, either in a separate thread or not 

        :param threaded: wether to run the simulation in a thread or not, defaults to False
        :param num_steps: number of step loops before stopping the simulation run, defaults to math.inf
        :raises ValueError: raise an error if the simulator is already running 
        """
        # Check is the simulator isn't already running
        if self._is_started:
            raise ValueError("Simulator is already started")
        # Else run it either in a thread or not
        else:
            if threaded:
                # Set the num_loops attribute with a partial func to launch _run in a thread
                _run = partial(self._run, num_steps=num_steps)
                threading.Thread(target=_run).start()
            else:
                self._run(num_steps)

    def _run(self, num_steps):
        """Function that runs the simulator for the desired number of steps. Used to be called either normally or in a thread.

        :param num_steps: number of simulation steps
        """
        # Encode that the simulation is started in the class 
        self._is_started = True
        lg.info('Run starts')

        loop_count = 0
        sleep_time = 0
    
        # Update the simulation with step for num_steps
        while loop_count < num_steps:
            start = time.time()
            if self._to_stop:
                self._to_stop = False
                break

            self.state, self.neighbors = self.step(state=self.state, neighbors=self.neighbors)
            loop_count += 1

            # Sleep for updated sleep_time seconds
            end = time.time()
            sleep_time = self.update_sleep_time(frequency=self.freq, elapsed_time=end-start)
            time.sleep(sleep_time)


        self._is_started = False
        lg.info('Run stops')

    # TODO : Check the logic of the function, see if we jit it or not (would imply using a jnp.where instead of if / else)
    # @partial(jit, static_argnums=(0))
    def update_sleep_time(self, frequency, elapsed_time):
        """Compute the time we need to sleep to respect the update frequency

        :param frequency: update state frequency
        :param elapsed_time: time already used to compute the state
        :return: time needed to sleep in addition to elapsed time to respect the frequency 
        """
        # if we use the freq, compute the correct sleep time 
        if float(frequency) > 0.:
            perfect_time = 1. / float(frequency)
            sleep_time = max(perfect_time - elapsed_time, 0)
        # Else set it to zero
        else:
            sleep_time = 0
        return sleep_time

    def set_state(self, nested_field, nve_idx, column_idx, value):
        lg.info(f'set_state {nested_field} {nve_idx} {column_idx} {value}')
        row_idx = self.state.row_idx(nested_field[0], jnp.array(nve_idx))
        col_idx = None if column_idx is None else jnp.array(column_idx)
        change = converters.rec_set_dataclass(self.state, nested_field, row_idx, col_idx, value)
        self.state = self.state.set(**change)

        if nested_field[0] == 'simulator_state':
            self.update_attr(nested_field[1], SimulatorState.get_type(nested_field[1]))

        if nested_field == ('simulator_state', 'box_size'):
            self.update_space(self.box_size)

        if nested_field in (('simulator_state', 'box_size'), ('simulator_state', 'neighbor_radius')):
            self.update_neighbor_fn(box_size=self.box_size, neighbor_radius=self.neighbor_radius)

        if nested_field in (('simulator_state', 'box_size'), ('simulator_state', 'dt'), ('simulator_state', 'to_jit')):
            self.update_function_update()


    # Functions to start, stop, pause

    def start(self):
        self.run(threaded=True)

    def stop(self, blocking=True):
        self._to_stop = True
        if blocking:
            while self._is_started:
                time.sleep(0.01)
                lg.info('still started')
            lg.info('now stopped')

    def is_started(self):
        return self._is_started

    @contextmanager
    def pause(self):
        self.stop(blocking=True)
        try:
            yield self
        finally:
            self.run(threaded=True)


    # Other update functions

    def update_attr(self, attr, type_):
        lg.info('update_attr')
        setattr(self, attr, type_(getattr(self.state.simulator_state, attr)[0]))

    def update_space(self, box_size):
        lg.info('update_space')
        self.displacement, self.shift = space.periodic(box_size)

    def update_function_update(self):
        lg.info('update_function_update')
        self.init_fn, self.step_fn = self.dynamics_fn(self.displacement, self.shift, self.behavior_bank)

        def update_fn(_, state_and_neighbors):
            state, neighs = state_and_neighbors
            neighs = neighs.update(state.nve_state.position.center)
            return (self.step_fn(state=state, neighbor=neighs, agent_neighs_idx=self.agent_neighs_idx),
                    neighs)

        if self.to_jit:
            self.update_fn = jit(update_fn)
        else:
            self.update_fn = update_fn

    def init_state(self, state):
        lg.info('init_state')
        self.state = self.init_fn(state, self.key)


    # Neighbor functions

    def update_neighbor_fn(self, box_size, neighbor_radius):
        lg.info('update_neighbor_fn')
        self.neighbor_fn = partition.neighbor_list(self.displacement, box_size,
                                                   r_cutoff=neighbor_radius,
                                                   dr_threshold=10.,
                                                   capacity_multiplier=1.5,
                                                   # custom_mask_function=neigh_idx_mask,
                                                   format=partition.Sparse)

    def allocate_neighbors(self, position=None):
        lg.info('allocate_neighbors')
        position = self.state.nve_state.position.center if position is None else position
        self.neighbors = self.neighbor_fn.allocate(position)
        mask = self.state.nve_state.entity_type[self.neighbors.idx[0]] == EntityType.AGENT.value
        self.agent_neighs_idx = self.neighbors.idx[:, mask]
        return self.neighbors
    

    # Other functions

    def get_change_time(self):
        return 0

    def get_state(self):
<<<<<<< HEAD
        return self.state



if __name__ == "__main__":

    simulator_config = SimulatorConfig(to_jit=True)

    agent_configs = [AgentConfig(idx=i,
                                 x_position=np.random.rand() * simulator_config.box_size,
                                 y_position=np.random.rand() * simulator_config.box_size,
                                 orientation=np.random.rand() * 2. * np.pi)
                     for i in range(simulator_config.n_agents)]

    object_configs = [ObjectConfig(idx=simulator_config.n_agents + i,
                                   x_position=np.random.rand() * simulator_config.box_size,
                                   y_position=np.random.rand() * simulator_config.box_size,
                                   orientation=np.random.rand() * 2. * np.pi)
                      for i in range(simulator_config.n_objects)]

    state = converters.set_state_from_config_dict({StateType.AGENT: agent_configs,
                                                   StateType.OBJECT: object_configs,
                                                   StateType.SIMULATOR: [simulator_config]
                                                   })

    simulator = Simulator(state, behaviors.behavior_bank, dynamics_rigid)

    simulator.run(threaded=False, num_steps=10)

=======
        return self.state
>>>>>>> 7eeb2ddc
<|MERGE_RESOLUTION|>--- conflicted
+++ resolved
@@ -19,6 +19,7 @@
 from vivarium.controllers import converters
 from vivarium.controllers.config import AgentConfig, ObjectConfig, SimulatorConfig
 from vivarium.simulator import behaviors
+
 
 lg = logging.getLogger(__name__)
 
@@ -272,36 +273,4 @@
         return 0
 
     def get_state(self):
-<<<<<<< HEAD
-        return self.state
-
-
-
-if __name__ == "__main__":
-
-    simulator_config = SimulatorConfig(to_jit=True)
-
-    agent_configs = [AgentConfig(idx=i,
-                                 x_position=np.random.rand() * simulator_config.box_size,
-                                 y_position=np.random.rand() * simulator_config.box_size,
-                                 orientation=np.random.rand() * 2. * np.pi)
-                     for i in range(simulator_config.n_agents)]
-
-    object_configs = [ObjectConfig(idx=simulator_config.n_agents + i,
-                                   x_position=np.random.rand() * simulator_config.box_size,
-                                   y_position=np.random.rand() * simulator_config.box_size,
-                                   orientation=np.random.rand() * 2. * np.pi)
-                      for i in range(simulator_config.n_objects)]
-
-    state = converters.set_state_from_config_dict({StateType.AGENT: agent_configs,
-                                                   StateType.OBJECT: object_configs,
-                                                   StateType.SIMULATOR: [simulator_config]
-                                                   })
-
-    simulator = Simulator(state, behaviors.behavior_bank, dynamics_rigid)
-
-    simulator.run(threaded=False, num_steps=10)
-
-=======
-        return self.state
->>>>>>> 7eeb2ddc
+        return self.state