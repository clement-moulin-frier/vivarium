--- conflicted
+++ resolved
@@ -263,30 +263,17 @@
     max_agents = simulator_state.max_agents[0]
 
     return AgentState(
-<<<<<<< HEAD
-        nve_idx=jnp.arange(n_agents, dtype=int),
-        prox=jnp.zeros((n_agents, 2)),
-        motor=jnp.zeros((n_agents, 2)),
-        behavior=jnp.full((n_agents), behavior),
-        wheel_diameter=jnp.full((n_agents), wheel_diameter),
-        speed_mul=jnp.full((n_agents), speed_mul),
-        max_speed=jnp.full((n_agents), max_speed),
-        theta_mul=jnp.full((n_agents), theta_mul),
-        proxs_dist_max=jnp.full((n_agents), prox_dist_max),
-        proxs_cos_min=jnp.full((n_agents), prox_cos_min),
-        color=jnp.tile(_string_to_rgb(color), (n_agents, 1))
-=======
         nve_idx=jnp.arange(max_agents, dtype=int),
         prox=jnp.zeros((max_agents, 2)),
         motor=jnp.zeros((max_agents, 2)),
         behavior=jnp.full((max_agents), behavior),
         wheel_diameter=jnp.full((max_agents), wheel_diameter),
         speed_mul=jnp.full((max_agents), speed_mul),
+        max_speed=jnp.full((max_agents), max_speed),
         theta_mul=jnp.full((max_agents), theta_mul),
         proxs_dist_max=jnp.full((max_agents), prox_dist_max),
         proxs_cos_min=jnp.full((max_agents), prox_cos_min),
         color=jnp.tile(_string_to_rgb(color), (max_agents, 1))
->>>>>>> a04fbb3a
     )
 
 
