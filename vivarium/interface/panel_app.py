--- conflicted
+++ resolved
@@ -294,11 +294,7 @@
     def set_callbacks(self):
         # putting directly the slider value causes bugs on some OS
         self.pcb_plot = pn.state.add_periodic_callback(self.update_plot_cb,
-<<<<<<< HEAD
-                                                       1)
-=======
                                                        self.update_timestep.value or 0)
->>>>>>> e085e437
         self.entity_toggle.param.watch(self.entity_toggle_cb, "value")
         self.start_toggle.param.watch(self.start_toggle_cb, "value")
         self.update_switch.param.watch(self.update_switch_cb, "value")
