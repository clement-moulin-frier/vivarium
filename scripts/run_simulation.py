--- conflicted
+++ resolved
@@ -14,14 +14,10 @@
 def parse_args():
     parser = argparse.ArgumentParser(description='Simulator Configuration')
     # Experiment run arguments
-<<<<<<< HEAD
-    parser.add_argument('--num_steps', type=int, default=10, help='Number of simulation loops')
     parser.add_argument('--save', action='store_true', help='Save the simulation or not')
     parser.add_argument('--saving_name', type=str, default='', help='Name of the saving directory')
-=======
     parser.add_argument('--log_level', type=str, default='INFO', help='Logging level')
     parser.add_argument('--num_steps', type=int, default=10, help='Number of simulation steps')
->>>>>>> e085e437
     # Simulator config arguments
     parser.add_argument('--box_size', type=float, default=100.0, help='Size of the simulation box')
     parser.add_argument('--n_agents', type=int, default=10, help='Number of agents')
