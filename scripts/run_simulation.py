import hydra
import logging

from omegaconf import DictConfig, OmegaConf

from vivarium.simulator import behaviors
from vivarium.simulator.states import init_simulator_state
from vivarium.simulator.states import init_agent_state
from vivarium.simulator.states import init_object_state
from vivarium.simulator.states import init_nve_state
from vivarium.simulator.states import init_state
from vivarium.simulator.simulator import Simulator
from vivarium.simulator.sim_computation import dynamics_rigid

lg = logging.getLogger(__name__)

<<<<<<< HEAD
def parse_args():
    parser = argparse.ArgumentParser(description='Simulator Configuration')
    # Experiment run arguments
    parser.add_argument('--log_level', type=str, default='INFO', help='Logging level')
    parser.add_argument('--num_steps', type=int, default=10, help='Number of simulation steps')
    # Simulator config arguments
    parser.add_argument('--box_size', type=float, default=100.0, help='Size of the simulation box')
    parser.add_argument('--max_agents', type=int, default=10, help='Number of agents')
    parser.add_argument('--max_objects', type=int, default=2, help='Number of objects')
    parser.add_argument('--num_steps_lax', type=int, default=4, help='Number of lax steps per loop')
    parser.add_argument('--dt', type=float, default=0.1, help='Time step size')
    parser.add_argument('--freq', type=float, default=40.0, help='Frequency parameter')
    parser.add_argument('--neighbor_radius', type=float, default=100.0, help='Radius for neighbor calculations')
    # By default jit compile the code and use normal python loops
    parser.add_argument('--to_jit', action='store_false', help='Whether to use JIT compilation')
    parser.add_argument('--use_fori_loop', action='store_true', help='Whether to use fori loop')
    parser.add_argument('--collision_eps', type=float, required=False, default=0.1)
    parser.add_argument('--collision_alpha', type=float, required=False, default=0.5)

    return parser.parse_args()

=======
@hydra.main(version_base=None, config_path="../conf", config_name="config")
def main(cfg: DictConfig = None) -> None:
    logging.basicConfig(level=cfg.log_level)
>>>>>>> 9de28195

    args = OmegaConf.merge(cfg.default, cfg.scene)

<<<<<<< HEAD
    logging.basicConfig(level=args.log_level.upper())
    
    simulator_state = init_simulator_state(
        box_size=args.box_size,
        max_agents=args.max_agents,
        max_objects=args.max_objects,
        num_steps_lax=args.num_steps_lax,
        neighbor_radius=args.neighbor_radius,
        dt=args.dt,
        freq=args.freq,
        to_jit=args.to_jit,
        use_fori_loop=args.use_fori_loop,
        collision_eps=args.collision_eps,
        collision_alpha=args.collision_alpha
    )
=======
    simulator_state = init_simulator_state(**args.simulator)
>>>>>>> 9de28195

    agents_state = init_agent_state(simulator_state=simulator_state, **args.agents)

    objects_state = init_object_state(simulator_state=simulator_state, **args.objects)

<<<<<<< HEAD
    entities_state = init_nve_state(simulator_state=simulator_state)

    state = init_state(
        simulator_state=simulator_state,
        agents_state=agents_state,
        objects_state=objects_state,
        entities_state=entities_state
        )
=======
    nve_state = init_nve_state(simulator_state=simulator_state, **args.nve)

    state = init_state(simulator_state=simulator_state,
                       agents_state=agents_state,
                       objects_state=objects_state,
                       nve_state=nve_state)
>>>>>>> 9de28195

    simulator = Simulator(state, behaviors.behavior_bank, dynamics_rigid)

    lg.info("Running simulation")

    simulator.run(threaded=False, num_steps=cfg.num_steps)

    lg.info("Simulation complete")

if __name__ == "__main__":
    main()<|MERGE_RESOLUTION|>--- conflicted
+++ resolved
@@ -10,65 +10,22 @@
 from vivarium.simulator.states import init_nve_state
 from vivarium.simulator.states import init_state
 from vivarium.simulator.simulator import Simulator
-from vivarium.simulator.sim_computation import dynamics_rigid
+from vivarium.simulator.physics_engine import dynamics_rigid
 
 lg = logging.getLogger(__name__)
 
-<<<<<<< HEAD
-def parse_args():
-    parser = argparse.ArgumentParser(description='Simulator Configuration')
-    # Experiment run arguments
-    parser.add_argument('--log_level', type=str, default='INFO', help='Logging level')
-    parser.add_argument('--num_steps', type=int, default=10, help='Number of simulation steps')
-    # Simulator config arguments
-    parser.add_argument('--box_size', type=float, default=100.0, help='Size of the simulation box')
-    parser.add_argument('--max_agents', type=int, default=10, help='Number of agents')
-    parser.add_argument('--max_objects', type=int, default=2, help='Number of objects')
-    parser.add_argument('--num_steps_lax', type=int, default=4, help='Number of lax steps per loop')
-    parser.add_argument('--dt', type=float, default=0.1, help='Time step size')
-    parser.add_argument('--freq', type=float, default=40.0, help='Frequency parameter')
-    parser.add_argument('--neighbor_radius', type=float, default=100.0, help='Radius for neighbor calculations')
-    # By default jit compile the code and use normal python loops
-    parser.add_argument('--to_jit', action='store_false', help='Whether to use JIT compilation')
-    parser.add_argument('--use_fori_loop', action='store_true', help='Whether to use fori loop')
-    parser.add_argument('--collision_eps', type=float, required=False, default=0.1)
-    parser.add_argument('--collision_alpha', type=float, required=False, default=0.5)
-
-    return parser.parse_args()
-
-=======
 @hydra.main(version_base=None, config_path="../conf", config_name="config")
 def main(cfg: DictConfig = None) -> None:
     logging.basicConfig(level=cfg.log_level)
->>>>>>> 9de28195
 
     args = OmegaConf.merge(cfg.default, cfg.scene)
 
-<<<<<<< HEAD
-    logging.basicConfig(level=args.log_level.upper())
-    
-    simulator_state = init_simulator_state(
-        box_size=args.box_size,
-        max_agents=args.max_agents,
-        max_objects=args.max_objects,
-        num_steps_lax=args.num_steps_lax,
-        neighbor_radius=args.neighbor_radius,
-        dt=args.dt,
-        freq=args.freq,
-        to_jit=args.to_jit,
-        use_fori_loop=args.use_fori_loop,
-        collision_eps=args.collision_eps,
-        collision_alpha=args.collision_alpha
-    )
-=======
     simulator_state = init_simulator_state(**args.simulator)
->>>>>>> 9de28195
 
     agents_state = init_agent_state(simulator_state=simulator_state, **args.agents)
 
     objects_state = init_object_state(simulator_state=simulator_state, **args.objects)
 
-<<<<<<< HEAD
     entities_state = init_nve_state(simulator_state=simulator_state)
 
     state = init_state(
@@ -77,14 +34,6 @@
         objects_state=objects_state,
         entities_state=entities_state
         )
-=======
-    nve_state = init_nve_state(simulator_state=simulator_state, **args.nve)
-
-    state = init_state(simulator_state=simulator_state,
-                       agents_state=agents_state,
-                       objects_state=objects_state,
-                       nve_state=nve_state)
->>>>>>> 9de28195
 
     simulator = Simulator(state, behaviors.behavior_bank, dynamics_rigid)
 
