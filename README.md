--- conflicted
+++ resolved
@@ -1,20 +1,11 @@
 # vivarium
-<<<<<<< HEAD
 
-## Installation 
-=======
- 
 ## Installation
->>>>>>> 3f26ffd5
 
 1- Get the repository
 
 ```bash
-<<<<<<< HEAD
-git clone https://github.com/clement-moulin-frier/vivarium.git
-=======
 git clone git@github.com:clement-moulin-frier/vivarium.git
->>>>>>> 3f26ffd5
 cd vivarium/
 ```
 2- Create and activate a virtual environment (optional)
@@ -24,12 +15,11 @@
 source myvenv/bin/activate
 ```
 
-2- Install the dependencies 
+3- Install the dependencies 
 
 ```bash
 pip install -r requirements.txt
 pip install -e . 
-<<<<<<< HEAD
 ```
 
 ## Usage
@@ -42,20 +32,6 @@
 python3 vivarium/simulator/grpc_server/simulator_server.py
 ```
 
-=======
-```
-
-## Usage
-
-### Run the simulation in a server
-
-Use the following command :
-
-```bash
-python3 vivarium/simulator/grpc_server/simulator_server.py
-```
-
->>>>>>> 3f26ffd5
 ### Interact with it from a web interface
 
 And launch the web interface from another terminal :
