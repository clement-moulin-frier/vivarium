--- conflicted
+++ resolved
@@ -25,11 +25,7 @@
          "cell_type": "markdown",
          "metadata": {},
          "source": [
-<<<<<<< HEAD
             "For this session, we only need one agent in the simulation. To do so, the server can be started in the command line with the options `--n_agents 1` and `--n_objects 1`.\n",
-=======
-            "For this session, we only need one agent in the simulation. To do so, the server can be started in the command line with the options `--n_agents 1` and `n_objects 1`.\n",
->>>>>>> 3ad5c485
             "<!-- TODO: change this with file system once done !-->\n",
             "<!-- TODO: set objects to 0 !-->"
          ]
@@ -39,22 +35,10 @@
          "metadata": {},
          "source": [
             "```bash\n",
-<<<<<<< HEAD
             "python scripts/run_server.py --n_agents 1 --n_objects 1\n",
             "```\n",
             "\n",
             "This time, check the `Visible wheels` and `Visible proxs` checkboxes under the **Visualization configurations**."
-=======
-            "python scripts/run_server.py --n_agents 1 --n_objects 0\n",
-            "```"
-         ]
-      },
-      {
-         "cell_type": "markdown",
-         "metadata": {},
-         "source": [
-            "This time, run the interface and check the `Visible wheels` and `Visible proxs` checkboxes under the **Visualization configurations**."
->>>>>>> 3ad5c485
          ]
       },
       {
