{
 "cells": [
  {
   "cell_type": "markdown",
   "id": "5ebe810c-58f6-4c3e-8e03-7eb2736cb2ec",
   "metadata": {},
   "source": [
    "# Quickstart tutorial: Enter the _Vivarium_\n",
    "\n",
    "First follow the installations instruction in the README of the repository. If everything works correctly, you should have launched the web interface."
   ]
  },
  {
   "cell_type": "markdown",
   "id": "bc1012ea-93de-434a-a728-47ecb99c07ad",
   "metadata": {},
   "source": [
    "## Introduction to the web interface\n",
    "\n",
<<<<<<< HEAD
    "For the web interface tutorial, please refer to [interface.md](interface.md)."
=======
    "For the web interface tutorial, please refer to [this file.](web_interface_tutorial.md)"
>>>>>>> 5c893bf7
   ]
  },
  {
   "cell_type": "markdown",
   "id": "bc8fee1e-69b6-4377-839e-bbeedc32db4a",
   "metadata": {},
   "source": [
    "## Controlling the simulator programmatically\n",
    "\n",
    "Instead of controlling the simulator from the web interface, you can also control it programmatically, e.g. directly from this Jupyter notebook. First make sure that the simulator is stopped in the web interface. Then execute:"
   ]
  },
  {
   "cell_type": "code",
   "execution_count": 1,
   "id": "5ea5cd8d-ff93-4bd4-9756-03c930a861ea",
   "metadata": {
    "tags": []
   },
   "outputs": [
    {
     "name": "stderr",
     "output_type": "stream",
     "text": [
      "INFO:vivarium.simulator.behaviors:{'FEAR': 0, 'AGGRESSION': 1, 'LOVE': 2, 'SHY': 3, 'manual': 4, 'noop': 5}\n"
     ]
    }
   ],
   "source": [
    "from vivarium.controllers.notebook_controller import NotebookController\n",
    "import numpy as np\n",
    "controller = NotebookController()"
   ]
  },
  {
   "cell_type": "markdown",
   "id": "99074eda-7734-44b6-835d-beb844600b33",
   "metadata": {},
   "source": [
    "The newly created `controller` object provides all the functionalities to easily interact with the simulator server. Let's look for example at the agents present in the environment:"
   ]
  },
  {
   "cell_type": "code",
   "execution_count": null,
   "id": "15b13aa0-f6fa-4767-9f4e-8789e9e9827c",
   "metadata": {
    "tags": []
   },
   "outputs": [],
   "source": [
    "controller.agents"
   ]
  },
  {
   "cell_type": "markdown",
   "id": "59bffcb1-df5e-4aab-a11f-ad7d952e702f",
   "metadata": {},
   "source": [
    "This is a list of `Agent` objects, one per agent in the environment. Let's for example access the configuration of the first agent in this list and look at its attribute using the Python `.__dict__` syntax:"
   ]
  },
  {
   "cell_type": "code",
   "execution_count": null,
   "id": "2d7886eb-c7dd-4e54-924b-48c85c5fe3bd",
   "metadata": {
    "tags": []
   },
   "outputs": [],
   "source": [
    "controller.agents[0].__dict__"
   ]
  },
  {
   "cell_type": "markdown",
   "id": "cf117751-c71e-4a45-9c25-0c4b013464b9",
   "metadata": {},
   "source": [
    "We see the value of different attributes of the agent, for example its position, diameter or color. Let's make the first agent larger by increasing its `diameter` attribute:"
   ]
  },
  {
   "cell_type": "code",
   "execution_count": null,
   "id": "8f804102-4c3b-489d-9844-9b16cee638b7",
   "metadata": {
    "tags": []
   },
   "outputs": [],
   "source": [
    "controller.agents[0].diameter = 10."
   ]
  },
  {
   "cell_type": "markdown",
   "id": "2ff602fe-fcc2-455b-b3cd-7571a5ca7226",
   "metadata": {},
   "source": [
    "If you now look at the web interface, you should see that one of the agent is now twice larger than the others. All changes made in this notebook will be automatically visible in the web interface, and vice versa. One can for example also change the color of an agent, let's do it on the third agent in the list now (i.e. the agent with index 2):"
   ]
  },
  {
   "cell_type": "code",
   "execution_count": 11,
   "id": "2b2dbb14-c8b0-41af-aea9-8a2b6036615e",
   "metadata": {
    "tags": []
   },
   "outputs": [
    {
     "name": "stderr",
     "output_type": "stream",
     "text": [
      "INFO:vivarium.controllers.simulator_controller:push_state 1\n"
     ]
    }
   ],
   "source": [
    "controller.agents[2].color = 'red'"
   ]
  },
  {
   "cell_type": "markdown",
   "id": "330833ae-e938-4c68-9952-9ce4e4be2f7a",
   "metadata": {
    "tags": []
   },
   "source": [
    "The same principles apply to objects, which are accessible through `controller.objects`."
   ]
  },
  {
   "cell_type": "markdown",
   "id": "4254a8db",
   "metadata": {},
   "source": [
    "### Controlling the agent's movement\n",
    "\n",
    "We can modify the appearance of the agents, but we can also decide how they move. For now, let's set the speed of the right wheel of the first agent. First, we need to start the server with this instruction:"
   ]
  },
  {
   "cell_type": "code",
   "execution_count": null,
   "id": "a8db625f",
   "metadata": {},
   "outputs": [
    {
     "name": "stderr",
     "output_type": "stream",
     "text": [
      "INFO:vivarium.controllers.simulator_controller:push_state 0\n"
     ]
    },
    {
     "name": "stderr",
     "output_type": "stream",
     "text": [
      "INFO:vivarium.controllers.simulator_controller:push_state 0\n",
      "INFO:vivarium.controllers.simulator_controller:push_state 0\n",
      "INFO:vivarium.controllers.simulator_controller:push_state 0\n",
      "INFO:vivarium.controllers.simulator_controller:push_state 0\n",
      "INFO:vivarium.controllers.simulator_controller:push_state 0\n",
      "INFO:vivarium.controllers.simulator_controller:push_state 0\n",
      "INFO:vivarium.controllers.simulator_controller:push_state 0\n",
      "INFO:vivarium.controllers.simulator_controller:push_state 0\n",
      "INFO:vivarium.controllers.simulator_controller:push_state 0\n",
      "INFO:vivarium.controllers.simulator_controller:push_state 0\n",
      "INFO:vivarium.controllers.simulator_controller:push_state 0\n",
      "INFO:vivarium.controllers.simulator_controller:push_state 0\n",
      "INFO:vivarium.controllers.simulator_controller:push_state 0\n",
      "INFO:vivarium.controllers.simulator_controller:push_state 0\n",
      "INFO:vivarium.controllers.simulator_controller:push_state 0\n",
      "INFO:vivarium.controllers.simulator_controller:push_state 0\n",
      "INFO:vivarium.controllers.simulator_controller:push_state 0\n",
      "INFO:vivarium.controllers.simulator_controller:push_state 0\n",
      "INFO:vivarium.controllers.simulator_controller:push_state 0\n",
      "INFO:vivarium.controllers.simulator_controller:push_state 0\n",
      "INFO:vivarium.controllers.simulator_controller:push_state 0\n",
      "INFO:vivarium.controllers.simulator_controller:push_state 0\n",
      "INFO:vivarium.controllers.simulator_controller:push_state 0\n",
      "INFO:vivarium.controllers.simulator_controller:push_state 0\n",
      "INFO:vivarium.controllers.simulator_controller:push_state 0\n",
      "INFO:vivarium.controllers.simulator_controller:push_state 0\n",
      "INFO:vivarium.controllers.simulator_controller:push_state 0\n",
      "INFO:vivarium.controllers.simulator_controller:push_state 0\n",
      "INFO:vivarium.controllers.simulator_controller:push_state 0\n",
      "INFO:vivarium.controllers.simulator_controller:push_state 0\n",
      "INFO:vivarium.controllers.simulator_controller:push_state 0\n",
      "INFO:vivarium.controllers.simulator_controller:push_state 0\n",
      "INFO:vivarium.controllers.simulator_controller:push_state 0\n",
      "INFO:vivarium.controllers.simulator_controller:push_state 0\n",
      "INFO:vivarium.controllers.simulator_controller:push_state 0\n",
      "INFO:vivarium.controllers.simulator_controller:push_state 0\n",
      "INFO:vivarium.controllers.simulator_controller:push_state 0\n",
      "INFO:vivarium.controllers.simulator_controller:push_state 0\n",
      "INFO:vivarium.controllers.simulator_controller:push_state 0\n",
      "INFO:vivarium.controllers.simulator_controller:push_state 0\n",
      "INFO:vivarium.controllers.simulator_controller:push_state 0\n",
      "INFO:vivarium.controllers.simulator_controller:push_state 0\n",
      "INFO:vivarium.controllers.simulator_controller:push_state 0\n",
      "INFO:vivarium.controllers.simulator_controller:push_state 0\n",
      "INFO:vivarium.controllers.simulator_controller:push_state 0\n",
      "INFO:vivarium.controllers.simulator_controller:push_state 0\n",
      "INFO:vivarium.controllers.simulator_controller:push_state 0\n",
      "INFO:vivarium.controllers.simulator_controller:push_state 0\n",
      "INFO:vivarium.controllers.simulator_controller:push_state 0\n",
      "INFO:vivarium.controllers.simulator_controller:push_state 0\n",
      "INFO:vivarium.controllers.simulator_controller:push_state 0\n",
      "INFO:vivarium.controllers.simulator_controller:push_state 0\n",
      "INFO:vivarium.controllers.simulator_controller:push_state 0\n",
      "INFO:vivarium.controllers.simulator_controller:push_state 0\n",
      "INFO:vivarium.controllers.simulator_controller:push_state 0\n",
      "INFO:vivarium.controllers.simulator_controller:push_state 0\n",
      "INFO:vivarium.controllers.simulator_controller:push_state 0\n",
      "INFO:vivarium.controllers.simulator_controller:push_state 0\n",
      "INFO:vivarium.controllers.simulator_controller:push_state 0\n",
      "INFO:vivarium.controllers.simulator_controller:push_state 0\n",
      "INFO:vivarium.controllers.simulator_controller:push_state 0\n",
      "INFO:vivarium.controllers.simulator_controller:push_state 0\n",
      "INFO:vivarium.controllers.simulator_controller:push_state 0\n",
      "INFO:vivarium.controllers.simulator_controller:push_state 0\n",
      "INFO:vivarium.controllers.simulator_controller:push_state 0\n",
      "INFO:vivarium.controllers.simulator_controller:push_state 0\n",
      "INFO:vivarium.controllers.simulator_controller:push_state 0\n",
      "INFO:vivarium.controllers.simulator_controller:push_state 0\n",
      "INFO:vivarium.controllers.simulator_controller:push_state 0\n",
      "INFO:vivarium.controllers.simulator_controller:push_state 0\n",
      "INFO:vivarium.controllers.simulator_controller:push_state 0\n",
      "INFO:vivarium.controllers.simulator_controller:push_state 0\n",
      "INFO:vivarium.controllers.simulator_controller:push_state 0\n",
      "INFO:vivarium.controllers.simulator_controller:push_state 0\n",
      "INFO:vivarium.controllers.simulator_controller:push_state 0\n",
      "INFO:vivarium.controllers.simulator_controller:push_state 0\n",
      "INFO:vivarium.controllers.simulator_controller:push_state 0\n",
      "INFO:vivarium.controllers.simulator_controller:push_state 0\n",
      "INFO:vivarium.controllers.simulator_controller:push_state 0\n",
      "INFO:vivarium.controllers.simulator_controller:push_state 0\n",
      "INFO:vivarium.controllers.simulator_controller:push_state 0\n",
      "INFO:vivarium.controllers.simulator_controller:push_state 0\n",
      "INFO:vivarium.controllers.simulator_controller:push_state 0\n",
      "INFO:vivarium.controllers.simulator_controller:push_state 0\n",
      "INFO:vivarium.controllers.simulator_controller:push_state 0\n",
      "INFO:vivarium.controllers.simulator_controller:push_state 0\n",
      "INFO:vivarium.controllers.simulator_controller:push_state 0\n",
      "INFO:vivarium.controllers.simulator_controller:push_state 0\n",
      "INFO:vivarium.controllers.simulator_controller:push_state 0\n",
      "INFO:vivarium.controllers.simulator_controller:push_state 0\n",
      "INFO:vivarium.controllers.simulator_controller:push_state 0\n",
      "INFO:vivarium.controllers.simulator_controller:push_state 0\n",
      "INFO:vivarium.controllers.simulator_controller:push_state 0\n",
      "INFO:vivarium.controllers.simulator_controller:push_state 0\n",
      "INFO:vivarium.controllers.simulator_controller:push_state 0\n",
      "INFO:vivarium.controllers.simulator_controller:push_state 0\n",
      "INFO:vivarium.controllers.simulator_controller:push_state 0\n",
      "INFO:vivarium.controllers.simulator_controller:push_state 0\n",
      "INFO:vivarium.controllers.simulator_controller:push_state 0\n",
      "INFO:vivarium.controllers.simulator_controller:push_state 0\n",
      "INFO:vivarium.controllers.simulator_controller:push_state 0\n",
      "INFO:vivarium.controllers.simulator_controller:push_state 0\n",
      "INFO:vivarium.controllers.simulator_controller:push_state 0\n",
      "INFO:vivarium.controllers.simulator_controller:push_state 0\n",
      "INFO:vivarium.controllers.simulator_controller:push_state 0\n",
      "INFO:vivarium.controllers.simulator_controller:push_state 0\n",
      "INFO:vivarium.controllers.simulator_controller:push_state 0\n",
      "INFO:vivarium.controllers.simulator_controller:push_state 0\n",
      "INFO:vivarium.controllers.simulator_controller:push_state 0\n",
      "INFO:vivarium.controllers.simulator_controller:push_state 0\n",
      "INFO:vivarium.controllers.simulator_controller:push_state 0\n",
      "INFO:vivarium.controllers.simulator_controller:push_state 0\n",
      "INFO:vivarium.controllers.simulator_controller:push_state 0\n",
      "INFO:vivarium.controllers.simulator_controller:push_state 0\n",
      "INFO:vivarium.controllers.simulator_controller:push_state 0\n"
     ]
    }
   ],
   "source": [
    "controller.run(threaded=True)"
   ]
  },
  {
   "cell_type": "markdown",
   "id": "ba17e921",
   "metadata": {},
   "source": [
    "We can stop it at any time by executing the following:"
   ]
  },
  {
   "cell_type": "code",
   "execution_count": 9,
   "id": "b7f909d4",
   "metadata": {},
   "outputs": [],
   "source": [
    "controller.stop()"
   ]
  },
  {
   "cell_type": "markdown",
   "id": "c7f79c54",
   "metadata": {},
   "source": [
    "If you stopped the server, restart it now then execute the following code to set the right wheel of the first agent to 1 radian per second:"
   ]
  },
  {
   "cell_type": "code",
   "execution_count": null,
   "id": "871703e0",
   "metadata": {},
   "outputs": [],
   "source": [
    "controller.agents[0].left_motor = 1."
   ]
  },
  {
   "cell_type": "markdown",
   "id": "bf2cdd3d",
   "metadata": {},
   "source": [
    "You should now see the agent spinning. To make it move straight, we need to set the other wheel to the same speed, with the following:"
   ]
  },
  {
   "cell_type": "code",
   "execution_count": null,
   "id": "6fdc829e",
   "metadata": {},
   "outputs": [],
   "source": [
    "controller.agents[0].right_motor= 1."
   ]
  },
  {
   "cell_type": "markdown",
   "id": "afbbb997",
   "metadata": {},
   "source": [
    "Once done, we can stop the server."
   ]
  },
  {
   "cell_type": "code",
   "execution_count": null,
   "id": "de6a7918",
   "metadata": {},
   "outputs": [],
   "source": [
    "controller.stop()"
   ]
  },
  {
   "cell_type": "markdown",
   "id": "e5ad1b0b",
   "metadata": {},
   "source": [
    "### Retrieving the proximeters values\n",
    "\n",
    "The agents also come with a set of sensors called `proximeters`, that activate when the agent approaches another entity.\n",
    "\n",
    "We can retrieve the value of these sensors with this instruction:"
   ]
  },
  {
   "cell_type": "code",
   "execution_count": 15,
   "id": "eca163da",
   "metadata": {},
   "outputs": [
    {
     "name": "stdout",
     "output_type": "stream",
     "text": [
      "right prox: 0.9067567586898804\n",
      "left prox: 0.7911147475242615\n"
     ]
    }
   ],
   "source": [
    "print(f\"right prox: {controller.agents[0].right_prox}\")\n",
    "print(f\"left prox: {controller.agents[0].left_prox}\")"
   ]
  }
 ],
 "metadata": {
  "kernelspec": {
   "display_name": "Python 3 (ipykernel)",
   "language": "python",
   "name": "python3"
  },
  "language_info": {
   "codemirror_mode": {
    "name": "ipython",
    "version": 3
   },
   "file_extension": ".py",
   "mimetype": "text/x-python",
   "name": "python",
   "nbconvert_exporter": "python",
   "pygments_lexer": "ipython3",
   "version": "3.11.7"
  }
 },
 "nbformat": 4,
 "nbformat_minor": 5
}<|MERGE_RESOLUTION|>--- conflicted
+++ resolved
@@ -17,11 +17,7 @@
    "source": [
     "## Introduction to the web interface\n",
     "\n",
-<<<<<<< HEAD
-    "For the web interface tutorial, please refer to [interface.md](interface.md)."
-=======
     "For the web interface tutorial, please refer to [this file.](web_interface_tutorial.md)"
->>>>>>> 5c893bf7
    ]
   },
   {
