# Byte-compiled / optimized / DLL files
__pycache__/
*.py[cod]
*$py.class

# C extensions
*.so

# Distribution / packaging
.Python
build/
develop-eggs/
dist/
downloads/
eggs/
.eggs/
lib/
lib64/
parts/
sdist/
var/
wheels/
share/python-wheels/
*.egg-info/
.installed.cfg
*.egg
MANIFEST

# PyInstaller
#  Usually these files are written by a python script from a template
#  before PyInstaller builds the exe, so as to inject date/other infos into it.
*.manifest
*.spec

# Installer logs
pip-log.txt
pip-delete-this-directory.txt

# Unit test / coverage reports
htmlcov/
.tox/
.nox/
.coverage
.coverage.*
.cache
nosetests.xml
coverage.xml
*.cover
*.py,cover
.hypothesis/
.pytest_cache/
cover/

# Translations
*.mo
*.pot

# Django stuff:
*.log
local_settings.py
db.sqlite3
db.sqlite3-journal

# Flask stuff:
instance/
.webassets-cache

# Scrapy stuff:
.scrapy

# Sphinx documentation
docs/_build/

# PyBuilder
.pybuilder/
target/

# Jupyter Notebook
.ipynb_checkpoints

# IPython
profile_default/
ipython_config.py

# pyenv
#   For a library or package, you might want to ignore these files since the code is
#   intended to run in multiple environments; otherwise, check them in:
# .python-version

# pipenv
#   According to pypa/pipenv#598, it is recommended to include Pipfile.lock in version control.
#   However, in case of collaboration, if having platform-specific dependencies or dependencies
#   having no cross-platform support, pipenv may install dependencies that don't work, or not
#   install all needed dependencies.
#Pipfile.lock

# poetry
#   Similar to Pipfile.lock, it is generally recommended to include poetry.lock in version control.
#   This is especially recommended for binary packages to ensure reproducibility, and is more
#   commonly ignored for libraries.
#   https://python-poetry.org/docs/basic-usage/#commit-your-poetrylock-file-to-version-control
#poetry.lock

# PEP 582; used by e.g. github.com/David-OConnor/pyflow
__pypackages__/

# Celery stuff
celerybeat-schedule
celerybeat.pid

# SageMath parsed files
*.sage.py

# Environments
.env
.venv
env/
venv/
ENV/
env.bak/
venv.bak/

# Spyder project settings
.spyderproject
.spyproject

# Rope project settings
.ropeproject

# mkdocs documentation
/site

# mypy
.mypy_cache/
.dmypy.json
dmypy.json

# Pyre type checker
.pyre/

# pytype static type analyzer
.pytype/

# Cython debug symbols
cython_debug/

# PyCharm
#  JetBrains specific template is maintainted in a separate JetBrains.gitignore that can
#  be found at https://github.com/github/gitignore/blob/main/Global/JetBrains.gitignore
#  and can be added to the global gitignore or merged into this file.  For a more nuclear
#  option (not recommended) you can uncomment the following to ignore the entire idea folder.
#.idea/
env_vivarium/
.idea/
vivarium/.DS_Store
.DS_Store
profiler_stats
<<<<<<< HEAD
.vscode
.pylintrc
=======

myvenv/
>>>>>>> 3f26ffd5
<|MERGE_RESOLUTION|>--- conflicted
+++ resolved
@@ -155,10 +155,6 @@
 vivarium/.DS_Store
 .DS_Store
 profiler_stats
-<<<<<<< HEAD
 .vscode
 .pylintrc
-=======
-
-myvenv/
->>>>>>> 3f26ffd5
+myvenv/