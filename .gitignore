--- conflicted
+++ resolved
@@ -168,10 +168,4 @@
 test.ipynb
 outputs
 test.py 
-<<<<<<< HEAD
-
-Results/
-outputs
-=======
-Results/
->>>>>>> 613cd435
+Results/