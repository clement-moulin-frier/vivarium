# Byte-compiled / optimized / DLL files
__pycache__/
*.py[cod]
*$py.class

# C extensions
*.so

# Distribution / packaging
.Python
build/
develop-eggs/
dist/
downloads/
eggs/
.eggs/
lib/
lib64/
parts/
sdist/
var/
wheels/
share/python-wheels/
*.egg-info/
.installed.cfg
*.egg
MANIFEST

# PyInstaller
#  Usually these files are written by a python script from a template
#  before PyInstaller builds the exe, so as to inject date/other infos into it.
*.manifest
*.spec

# Installer logs
pip-log.txt
pip-delete-this-directory.txt

# Unit test / coverage reports
htmlcov/
.tox/
.nox/
.coverage
.coverage.*
.cache
nosetests.xml
coverage.xml
*.cover
*.py,cover
.hypothesis/
.pytest_cache/
cover/

# Translations
*.mo
*.pot

# Django stuff:
*.log
local_settings.py
db.sqlite3
db.sqlite3-journal

# Flask stuff:
instance/
.webassets-cache

# Scrapy stuff:
.scrapy

# Sphinx documentation
docs/_build/

# PyBuilder
.pybuilder/
target/

# Jupyter Notebook
.ipynb_checkpoints

# IPython
profile_default/
ipython_config.py

# pyenv
#   For a library or package, you might want to ignore these files since the code is
#   intended to run in multiple environments; otherwise, check them in:
# .python-version

# pipenv
#   According to pypa/pipenv#598, it is recommended to include Pipfile.lock in version control.
#   However, in case of collaboration, if having platform-specific dependencies or dependencies
#   having no cross-platform support, pipenv may install dependencies that don't work, or not
#   install all needed dependencies.
#Pipfile.lock

# poetry
#   Similar to Pipfile.lock, it is generally recommended to include poetry.lock in version control.
#   This is especially recommended for binary packages to ensure reproducibility, and is more
#   commonly ignored for libraries.
#   https://python-poetry.org/docs/basic-usage/#commit-your-poetrylock-file-to-version-control
#poetry.lock

# PEP 582; used by e.g. github.com/David-OConnor/pyflow
__pypackages__/

# Celery stuff
celerybeat-schedule
celerybeat.pid

# SageMath parsed files
*.sage.py

# Environments
.env
.venv
env/
venv/
myvenv/
ENV/
env.bak/
venv.bak/
myvenv/

# Spyder project settings
.spyderproject
.spyproject

# Rope project settings
.ropeproject

# mkdocs documentation
/site

# mypy
.mypy_cache/
.dmypy.json
dmypy.json

# Pyre type checker
.pyre/

# pytype static type analyzer
.pytype/

# Cython debug symbols
cython_debug/

# PyCharm
#  JetBrains specific template is maintainted in a separate JetBrains.gitignore that can
#  be found at https://github.com/github/gitignore/blob/main/Global/JetBrains.gitignore
#  and can be added to the global gitignore or merged into this file.  For a more nuclear
#  option (not recommended) you can uncomment the following to ignore the entire idea folder.
#.idea/
env_vivarium/
.idea/
vivarium/.DS_Store
.DS_Store
profiler_stats

.vscode
.pylintrc
<<<<<<< HEAD
    
test.ipynb
test.py
Results/*
=======

test.ipynb
test.py 

Results/
>>>>>>> e085e437
<|MERGE_RESOLUTION|>--- conflicted
+++ resolved
@@ -160,15 +160,8 @@
 
 .vscode
 .pylintrc
-<<<<<<< HEAD
-    
-test.ipynb
-test.py
-Results/*
-=======
 
 test.ipynb
 test.py 
 
-Results/
->>>>>>> e085e437
+Results/